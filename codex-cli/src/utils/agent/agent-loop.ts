import type { ReviewDecision } from "./review.js";
import type { ApplyPatchCommand, ApprovalPolicy } from "../../approvals.js";
import type { AppConfig, McpServerConfig } from "../config.js"; // Added McpServerConfig
import { McpClient } from "../mcp-client.js"; // Added McpClient
import type {
  ChatCompletionChunk,
  ChatCompletionMessageParam,
} from "openai/resources/chat/completions/completions.mjs";
import type { ReasoningEffort } from "openai/resources.mjs";
import type { Stream } from "openai/streaming.mjs";

import { log, isLoggingEnabled } from "./log.js";
import { OPENAI_TIMEOUT_MS } from "../config.js";
import { parseToolCallArguments } from "../parsers.js";
import {
  ORIGIN,
  CLI_VERSION,
  getSessionId,
  setCurrentModel,
  setSessionId,
} from "../session.js";
import { handleExecCommand } from "./handle-exec-command.js";
import { randomUUID } from "node:crypto";
import OpenAI, { APIConnectionTimeoutError } from "openai";

// Wait time before retrying after rate limit errors (ms).
const RATE_LIMIT_RETRY_WAIT_MS = parseInt(
  process.env["OPENAI_RATE_LIMIT_RETRY_WAIT_MS"] || "2500",
  10,
);

export type CommandConfirmation = {
  review: ReviewDecision;
  applyPatch?: ApplyPatchCommand | undefined;
  customDenyMessage?: string;
};

const alreadyProcessedResponses = new Set();

type AgentLoopParams = {
  model: string;
  config?: AppConfig;
  instructions?: string;
  approvalPolicy: ApprovalPolicy;
  onItem: (item: ChatCompletionMessageParam) => void;
  onLoading: (loading: boolean) => void;
  onReset: () => void;

  /** Called when the command is not auto-approved to request explicit user review. */
  getCommandConfirmation: (
    command: Array<string>,
    applyPatch: ApplyPatchCommand | undefined,
  ) => Promise<CommandConfirmation>;
  mcpServers?: McpServerConfig[]; // Added for MCP integration
};

export class AgentLoop {
  private model: string;
  private instructions?: string;
  private approvalPolicy: ApprovalPolicy;
  private config: AppConfig;

  // Using `InstanceType<typeof OpenAI>` sidesteps typing issues with the OpenAI package under
  // the TS 5+ `moduleResolution=bundler` setup. OpenAI client instance. We keep the concrete
  // type to avoid sprinkling `any` across the implementation while still allowing paths where
  // the OpenAI SDK types may not perfectly match. The `typeof OpenAI` pattern captures the
  // instance shape without resorting to `any`.
  private oai: OpenAI;

  private onItem: (item: ChatCompletionMessageParam) => void;
  private onLoading: (loading: boolean) => void;
  private getCommandConfirmation: (
    command: Array<string>,
    applyPatch: ApplyPatchCommand | undefined,
  ) => Promise<CommandConfirmation>;

  /**
   * A reference to the currently active stream returned from the OpenAI
   * client. We keep this so that we can abort the request if the user decides
   * to interrupt the current task (e.g. via the escape hot‑key).
   */
  private currentStream: Stream<ChatCompletionChunk> | null = null;
  /** Incremented with every call to `run()`. Allows us to ignore stray events
   * from streams that belong to a previous run which might still be emitting
   * after the user has canceled and issued a new command. */
  private generation = 0;
  /** AbortController for in‑progress tool calls (e.g. shell commands). */
  private execAbortController: AbortController | null = null;
  /** Set to true when `cancel()` is called so `run()` can exit early. */
  private canceled = false;
  /** Function calls that were emitted by the model but never answered because
   *  the user cancelled the run.  We keep the `call_id`s around so the *next*
   *  request can send a dummy `function_call_output` that satisfies the
   *  contract and prevents the
   *    400 | No tool output found for function call …
   *  error from OpenAI. */
  private pendingAborts: Set<string> = new Set();
  /** Set to true by `terminate()` – prevents any further use of the instance. */
  private terminated = false;
  /** Master abort controller – fires when terminate() is invoked. */
  private readonly hardAbort = new AbortController();

  private onReset: () => void;
  private mcpClients: Map<string, McpClient> = new Map(); // Added for MCP clients
  private mcpServers?: McpServerConfig[]; // Added to store mcpServers from params

  /**
   * Abort the ongoing request/stream, if any. This allows callers (typically
   * the UI layer) to interrupt the current agent step so the user can issue
   * new instructions without waiting for the model to finish.
   */
  public cancel(): void {
    if (this.terminated) {
      return;
    }
    if (isLoggingEnabled()) {
      log(
        `AgentLoop.cancel() invoked – currentStream=${Boolean(
          this.currentStream,
        )} execAbortController=${Boolean(
          this.execAbortController,
        )} generation=${this.generation}`,
      );
    }
    this.currentStream?.controller?.abort?.();
    this.canceled = true;
    this.execAbortController?.abort();
    if (isLoggingEnabled()) {
      log("AgentLoop.cancel(): execAbortController.abort() called");
    }

    // If we have *not* seen any function_call IDs yet there is nothing that
    // needs to be satisfied in a follow‑up request.  In that case we clear
    // the stored lastResponseId so a subsequent run starts a clean turn.
    if (this.pendingAborts.size === 0) {
      try {
        this.onReset();
      } catch {
        /* ignore */
      }
    }

    // NOTE: We intentionally do *not* clear `lastResponseId` here.  If the
    // stream produced a `function_call` before the user cancelled, OpenAI now
    // expects a corresponding `function_call_output` that must reference that
    // very same response ID.  We therefore keep the ID around so the
    // follow‑up request can still satisfy the contract.
    this.onLoading(false);

    /* Inform the UI that the run was aborted by the user. */
    // const cancelNotice: ResponseItem = {
    //   role: "assistant",
    //   content: [
    //     {
    //       type: "text",
    //       text: "⏹️  Execution canceled by user.",
    //     },
    //   ],
    // };
    // this.onItem(cancelNotice);

    this.generation += 1;
    if (isLoggingEnabled()) {
      log(`AgentLoop.cancel(): generation bumped to ${this.generation}`);
    }
  }

  /**
   * Hard‑stop the agent loop. After calling this method the instance becomes
   * unusable: any in‑flight operations are aborted and subsequent invocations
   * of `run()` will throw.
   */
  public terminate(): void {
    if (this.terminated) {
      return;
    }
    this.terminated = true;

    // Disconnect MCP clients
    for (const client of this.mcpClients.values()) {
      client.disconnect().catch(error => {
        log(`[AgentLoop] Error disconnecting MCP client ${client.getServerName()}: ${error.message}`);
      });
    }
    this.mcpClients.clear();

    this.hardAbort.abort();

    this.cancel();
  }

  public sessionId: string;
  /*
   * Cumulative thinking time across this AgentLoop instance (ms).
   * Currently not used anywhere – comment out to keep the strict compiler
   * happy under `noUnusedLocals`.  Restore when telemetry support lands.
   */
  // private cumulativeThinkingMs = 0;
  constructor({
    model,
    instructions,
    approvalPolicy,
    // `config` used to be required.  Some unit‑tests (and potentially other
    // callers) instantiate `AgentLoop` without passing it, so we make it
    // optional and fall back to sensible defaults.  This keeps the public
    // surface backwards‑compatible and prevents runtime errors like
    // "Cannot read properties of undefined (reading 'apiKey')" when accessing
    // `config.apiKey` below.
    config,
    onItem,
    onLoading,
    getCommandConfirmation,
    onReset,
    mcpServers, // Added for MCP integration
  }: AgentLoopParams & { config?: AppConfig; mcpServers?: McpServerConfig[] }) { // Added mcpServers to params type
    this.model = model;
    this.instructions = instructions;
    this.approvalPolicy = approvalPolicy;

    // If no `config` has been provided we derive a minimal stub so that the
    // rest of the implementation can rely on `this.config` always being a
    // defined object.  We purposefully copy over the `model` and
    // `instructions` that have already been passed explicitly so that
    // downstream consumers (e.g. telemetry) still observe the correct values.
    this.config =
      config ??
      ({
        model,
        instructions: instructions ?? "",
      } as AppConfig);
    this.onItem = onItem;
    this.onLoading = onLoading;
    this.getCommandConfirmation = getCommandConfirmation;
    this.onReset = onReset;
    this.mcpServers = mcpServers || []; // Store MCP servers from parameters
    this.sessionId = getSessionId() || randomUUID().replaceAll("-", "");
    // Configure OpenAI client with optional timeout (ms) from environment
    const timeoutMs = OPENAI_TIMEOUT_MS;
    const apiKey = this.config.apiKey;
    const baseURL = this.config.baseURL;
    this.oai = new OpenAI({
      // The OpenAI JS SDK only requires `apiKey` when making requests against
      // the official API.  When running unit‑tests we stub out all network
      // calls so an undefined key is perfectly fine.  We therefore only set
      // the property if we actually have a value to avoid triggering runtime
      // errors inside the SDK (it validates that `apiKey` is a non‑empty
      // string when the field is present).
      ...(apiKey ? { apiKey } : {}),
      ...(baseURL ? { baseURL } : {}),
      defaultHeaders: {
        originator: ORIGIN,
        version: CLI_VERSION,
        session_id: this.sessionId,
      },
      ...(timeoutMs !== undefined ? { timeout: timeoutMs } : {}),
    });

    setSessionId(this.sessionId);
    setCurrentModel(this.model);

    this.hardAbort = new AbortController();

    this.hardAbort.signal.addEventListener(
      "abort",
      () => this.execAbortController?.abort(),
      { once: true },
    );

    // Initialize MCP Clients
    this.initializeMcpClients();
  }

  private async initializeMcpClients(): Promise<void> {
    if (!this.mcpServers || this.mcpServers.length === 0) {
      log("[AgentLoop] No MCP servers configured.");
      return;
    }
    log(`[AgentLoop] Initializing ${this.mcpServers.length} MCP clients...`);
    for (const serverConfig of this.mcpServers) {
      if (serverConfig.enabled === false) {
        log(`[AgentLoop] MCP Server ${serverConfig.name} is disabled. Skipping.`);
        continue;
      }
      try {
        log(`[AgentLoop] Creating MCP client for ${serverConfig.name} (${serverConfig.url})`);
        const client = new McpClient(serverConfig);
<<<<<<< HEAD
        // Connection is now lazy, happens on first actual use or explicit connect call.
        // We can still attempt a connect here to surface issues early.
        await client.connect();
        this.mcpClients.set(serverConfig.name, client);
        log(`[AgentLoop] MCP client for ${serverConfig.name} initialized (will connect on first use or if already connected).`);
=======
        await client.connect(); // Assuming connect handles initialization
        this.mcpClients.set(serverConfig.name, client);
        log(`[AgentLoop] MCP client for ${serverConfig.name} connected successfully.`);
>>>>>>> 7337641d
      } catch (error: any) {
        log(`[AgentLoop] Failed to connect to MCP server ${serverConfig.name}: ${error.message}`);
      }
    }
  }

  private async getAvailableTools(): Promise<OpenAI.Chat.Completions.ChatCompletionTool[]> {
    const nativeTools: OpenAI.Chat.Completions.ChatCompletionTool[] = [
      {
        type: "function",
        function: {
          name: "shell",
          description: "Runs a shell command, and returns its output.",
          strict: false,
          parameters: {
            type: "object",
            properties: {
              command: { type: "array", items: { type: "string" } },
              workdir: {
                type: "string",
                description: "The working directory for the command.",
              },
              timeout: {
                type: "number",
                description: "The maximum time to wait for the command to complete in milliseconds.",
              },
            },
            required: ["command"],
            additionalProperties: false,
          },
        },
      },
    ];

    const mcpToolsPromises: Promise<OpenAI.Chat.Completions.ChatCompletionTool[]>[] = [];
    for (const [serverName, client] of this.mcpClients.entries()) {
<<<<<<< HEAD
      if (client.getIsConnected()) { // Check if connected before listing tools
        mcpToolsPromises.push(
          client.listTools().then(tools =>
            tools.map((tool): OpenAI.Chat.Completions.ChatCompletionTool => ({
=======
      if (client.getIsConnected()) {
        mcpToolsPromises.push(
          client.listTools().then(tools => 
            tools.map(tool => ({
>>>>>>> 7337641d
              type: "function",
              function: {
                name: `mcp_${serverName}_${tool.name}`,
                description: `[MCP Tool@${serverName}] ${tool.description}`,
                parameters: tool.parameters as OpenAI.FunctionParameters, 
              },
            }))
          ).catch(error => {
            log(`[AgentLoop] Failed to list tools from MCP server ${serverName}: ${error.message}`);
            return []; 
          })
        );
<<<<<<< HEAD
      } else {
        log(`[AgentLoop] MCP client ${serverName} is not connected. Skipping tool listing.`);
=======
>>>>>>> 7337641d
      }
    }
    
    const resolvedMcpToolsArrays = await Promise.all(mcpToolsPromises);
    const allMcpTools = resolvedMcpToolsArrays.flat();
    
    if (allMcpTools.length > 0) {
        log(`[AgentLoop] Discovered ${allMcpTools.length} tools from all connected MCP servers.`);
    }
    return [...nativeTools, ...allMcpTools];
  }

  private async handleFunctionCall(
    itemArg: ChatCompletionMessageParam,
  ): Promise<Array<ChatCompletionMessageParam>> {
    // If the agent has been canceled in the meantime we should not perform any
    // additional work. Returning an empty array ensures that we neither execute
    // the requested tool call nor enqueue any follow‑up input items. This keeps
    // the cancellation semantics intuitive for users – once they interrupt a
    // task no further actions related to that task should be taken.
    if (this.canceled) {
      return [];
    }
    if (itemArg.role !== "assistant") {
      return [];
    }

    // eslint-disable-next-line @typescript-eslint/no-explicit-any
    let item: any = itemArg;
    if (itemArg.tool_calls?.[0]) {
      item = itemArg.tool_calls?.[0];
    }
    // ---------------------------------------------------------------------
    // Normalise the function‑call item into a consistent shape regardless of
    // whether it originated from the `/responses` or the `/chat/completions`
    // endpoint – their JSON differs slightly.
    // ---------------------------------------------------------------------
    const isChatStyle =
      // The chat endpoint nests function details under a `function` key.
      // We conservatively treat the presence of this field as a signal that
      // we are dealing with the chat format.
      // eslint-disable-next-line @typescript-eslint/no-explicit-any
      (item as any).function != null;

    const name: string | undefined = isChatStyle
      ? // eslint-disable-next-line @typescript-eslint/no-explicit-any
        (item as any).function?.name
      : // eslint-disable-next-line @typescript-eslint/no-explicit-any
        (item as any).name;

    const rawArguments: string | undefined = isChatStyle
      ? // eslint-disable-next-line @typescript-eslint/no-explicit-any
        (item as any).function?.arguments
      : // eslint-disable-next-line @typescript-eslint/no-explicit-any
        (item as any).arguments;

    // The OpenAI "function_call" item may have either `call_id` (responses
    // endpoint) or `id` (chat endpoint).  Prefer `call_id` if present but fall
    // back to `id` to remain compatible.
    // eslint-disable-next-line @typescript-eslint/no-explicit-any
    const callId: string = (item as any).call_id ?? (item as any).id;

    if (isLoggingEnabled()) {
      log(
        `handleFunctionCall(): name=${
          name ?? "undefined"
        } callId=${callId} args=${rawArguments}`,
      );
    }

    let parsedArgs: any; // Declare parsedArgs here

    if (name?.startsWith("mcp_")) {
      try {
        parsedArgs = JSON.parse(rawArguments ?? "{}");
      } catch (e) {
        log(`[AgentLoop] Invalid JSON arguments for MCP tool ${name}: ${rawArguments}. Error: ${e instanceof Error ? e.message : String(e)}`);
        const outputItem: ChatCompletionMessageParam = {
          role: "tool",
          tool_call_id: callId,
          content: JSON.stringify({ error: `Invalid JSON arguments for tool ${name}: ${rawArguments}` }),
        };
        return [outputItem];
      }
    } else {
      parsedArgs = parseToolCallArguments(rawArguments ?? "{}");
      if (parsedArgs == null) {
        log(`[AgentLoop] Invalid arguments for tool ${name}: ${rawArguments}`);
        const outputItem: ChatCompletionMessageParam = {
          role: "tool",
          tool_call_id: callId,
          content: `invalid arguments: ${rawArguments}`,
        };
        return [outputItem];
      }
    }


    const outputItem: ChatCompletionMessageParam = {
      role: "tool",
      tool_call_id: callId,
      content: "no function found", // Default content
    };

    // We intentionally *do not* remove this `callId` from the `pendingAborts`
    // set right away.  The output produced below is only queued up for the
    // *next* request to the OpenAI API – it has not been delivered yet.  If
    // the user presses ESC‑ESC (i.e. invokes `cancel()`) in the small window
    // between queuing the result and the actual network call, we need to be
    // able to surface a synthetic `function_call_output` marked as
    // "aborted".  Keeping the ID in the set until the run concludes
    // successfully lets the next `run()` differentiate between an aborted
    // tool call (needs the synthetic output) and a completed one (cleared
    // below in the `flush()` helper).

    // used to tell model to stop if needed
    const additionalItems: Array<ChatCompletionMessageParam> = [];

<<<<<<< HEAD
=======
    // TODO: allow arbitrary function calls (beyond shell/container.exec)
>>>>>>> 7337641d
    if (name?.startsWith("mcp_")) {
      const parts = name.split("_");
      // Example: mcp_MyServer_toolName -> serverName = "MyServer", actualToolName = "toolName"
      // If tool names can have underscores: mcp_MyServer_tool_name_part2 -> serverName = "MyServer", actualToolName = "tool_name_part2"
      const serverName = parts[1];
<<<<<<< HEAD
      if (serverName) {
        const actualToolName = parts.slice(2).join("_");
        const client = this.mcpClients.get(serverName);

        if (client && client.getIsConnected()) {
          try {
            log(`[AgentLoop] Calling MCP tool: ${serverName}.${actualToolName} with args: ${JSON.stringify(parsedArgs)}`);
            const result = await client.callTool(actualToolName, parsedArgs);
            // Assuming result is JSON serializable or a string
            outputItem.content = typeof result === 'string' ? result : JSON.stringify(result);
            log(`[AgentLoop] MCP tool ${serverName}.${actualToolName} executed. Result (first 100 chars): ${outputItem.content.substring(0,100)}`);
          } catch (error: any) {
            log(`[AgentLoop] Error calling MCP tool ${serverName}.${actualToolName}: ${error.message}`);
            outputItem.content = JSON.stringify({ error: `Failed to call MCP tool ${name}: ${error.message}` });
          }
        } else {
          log(`[AgentLoop] MCP client ${serverName} not found or not connected for tool ${name}.`);
          outputItem.content = JSON.stringify({ error: `MCP client ${serverName} not found or not connected.` });
        }
      } else {
        log(`[AgentLoop] Could not determine server name from MCP tool name: ${name}.`);
        outputItem.content = JSON.stringify({ error: `Invalid MCP tool name format: ${name}. Could not extract server name.` });
=======
      const actualToolName = parts.slice(2).join("_");
      const client = this.mcpClients.get(serverName);

      if (client && client.getIsConnected()) {
        try {
          log(`[AgentLoop] Calling MCP tool: ${serverName}.${actualToolName} with args: ${JSON.stringify(args)}`);
          const result = await client.callTool(actualToolName, args);
          // Assuming result is JSON serializable or a string
          outputItem.content = typeof result === 'string' ? result : JSON.stringify(result);
          log(`[AgentLoop] MCP tool ${serverName}.${actualToolName} executed. Result (first 100 chars): ${outputItem.content.substring(0,100)}`);
        } catch (error: any) {
          log(`[AgentLoop] Error calling MCP tool ${serverName}.${actualToolName}: ${error.message}`);
          outputItem.content = JSON.stringify({ error: `Failed to call MCP tool ${name}: ${error.message}` });
        }
      } else {
        log(`[AgentLoop] MCP client ${serverName} not found or not connected for tool ${name}.`);
        outputItem.content = JSON.stringify({ error: `MCP client ${serverName} not found or not connected.` });
>>>>>>> 7337641d
      }
    } else if (name === "container.exec" || name === "shell") {
      const {
        outputText,
        metadata,
        additionalItems: additionalItemsFromExec,
      } = await handleExecCommand(
        parsedArgs, // Use the parsedArgs from the conditional logic above
        this.config,
        this.approvalPolicy,
        this.getCommandConfirmation,
        this.execAbortController?.signal,
      );
      outputItem.content = JSON.stringify({ output: outputText, metadata });
      if (additionalItemsFromExec) {
        additionalItems.push(...additionalItemsFromExec);
      }
    } else {
      // Handle cases where 'name' might be undefined or not match known patterns
      const toolNameToLog = name || "undefined_tool_name";
      outputItem.content = `Unknown or unhandled tool: ${toolNameToLog}`;
      log(`[AgentLoop] Unknown or unhandled tool called: ${toolNameToLog}`);
    }


    return [outputItem, ...additionalItems];
  }

  public async run(
    input: Array<ChatCompletionMessageParam>,
    prevItems: Array<ChatCompletionMessageParam> = [],
  ): Promise<void> {
    // ---------------------------------------------------------------------
    // Top‑level error wrapper so that known transient network issues like
    // `ERR_STREAM_PREMATURE_CLOSE` do not crash the entire CLI process.
    // Instead we surface the failure to the user as a regular system‑message
    // and terminate the current run gracefully. The calling UI can then let
    // the user retry the request if desired.
    // ---------------------------------------------------------------------

    try {
      if (this.terminated) {
        throw new Error("AgentLoop has been terminated");
      }
      // Record when we start "thinking" so we can report accurate elapsed time.
      // const thinkingStart = Date.now();
      // Bump generation so that any late events from previous runs can be
      // identified and dropped.
      const thisGeneration = ++this.generation;

      // Reset cancellation flag for a fresh run.
      this.canceled = false;
      // Create a fresh AbortController for this run so that tool calls from a
      // previous run do not accidentally get signalled.
      this.execAbortController = new AbortController();
      if (isLoggingEnabled()) {
        log(
          `AgentLoop.run(): new execAbortController created (${this.execAbortController.signal}) for generation ${this.generation}`,
        );
      }
      // NOTE: We no longer (re‑)attach an `abort` listener to `hardAbort` here.
      // A single listener that forwards the `abort` to the current
      // `execAbortController` is installed once in the constructor. Re‑adding a
      // new listener on every `run()` caused the same `AbortSignal` instance to
      // accumulate listeners which in turn triggered Node's
      // `MaxListenersExceededWarning` after ten invocations.

      // If there are unresolved function calls from a previously cancelled run
      // we have to emit dummy tool outputs so that the API no longer expects
      // them.  We prepend them to the user‑supplied input so they appear
      // first in the conversation turn.
      const abortOutputs: Array<ChatCompletionMessageParam> = [];
      if (this.pendingAborts.size > 0) {
        for (const id of this.pendingAborts) {
          abortOutputs.push({
            role: "tool",
            tool_call_id: id,
            content: JSON.stringify({
              output: "aborted",
              metadata: { exit_code: 1, duration_seconds: 0 },
            }),
          });
        }
        // Once converted the pending list can be cleared.
        this.pendingAborts.clear();
      }

      let turnInput = [...abortOutputs, ...input];

      this.onLoading(true);

      const staged: Array<ChatCompletionMessageParam | undefined> = [];
      const stageItem = (item: ChatCompletionMessageParam) => {
        // Ignore any stray events that belong to older generations.
        if (thisGeneration !== this.generation) {
          return;
        }

        // Store the item so the final flush can still operate on a complete list.
        // We'll nil out entries once they're delivered.
        this.onItem(item);
        staged.push(item);
        // // Instead of emitting synchronously we schedule a short‑delay delivery.
        // // This accomplishes two things:
        // //   1. The UI still sees new messages almost immediately, creating the
        // //      perception of real‑time updates.
        // //   2. If the user calls `cancel()` in the small window right after the
        // //      item was staged we can still abort the delivery because the
        // //      generation counter will have been bumped by `cancel()`.
        // setTimeout(() => {
        //   if (
        //     thisGeneration === this.generation &&
        //     !this.canceled &&
        //     !this.hardAbort.signal.aborted
        //   ) {
        //     this.onItem(item);
        //     // Mark as delivered so flush won't re-emit it
        //     staged[idx] = undefined;
        //   }
        // }, 10);
      };

      while (turnInput.length > 0) {
        if (this.canceled || this.hardAbort.signal.aborted) {
          this.onLoading(false);
          return;
        }
        // send request to openAI
        for (const item of turnInput) {
          stageItem(item);
        }

        // Send request to OpenAI with retry on timeout
        let stream: Stream<ChatCompletionChunk> | undefined = undefined;
        // Retry loop for transient errors. Up to MAX_RETRIES attempts.
        const MAX_RETRIES = 5;
        for (let attempt = 1; attempt <= MAX_RETRIES; attempt++) {
          try {
            let reasoning: ReasoningEffort | undefined;
            if (
              this.model.startsWith("o") ||
              this.model.startsWith("openai/o")
            ) {
              reasoning = "high";
              // FIXME
              // if (this.model === "o3" || this.model === "o4-mini") {
              //   // @ts-expect-error waiting for API type update
              //   reasoning.summary = "auto";
              // }
            }
            const mergedInstructions = [prefix, this.instructions]
              .filter(Boolean)
              .join("\n");
            if (isLoggingEnabled()) {
              log(
                `instructions (length ${mergedInstructions.length}): ${mergedInstructions}`,
              );
            }
            // eslint-disable-next-line no-await-in-loop
            const availableTools = await this.getAvailableTools();
            if (isLoggingEnabled()) {
              log(`[AgentLoop] Tools provided to LLM: ${JSON.stringify(availableTools.map(t => t.function?.name ?? "unknown_tool_shape"))}`);
            }
            // eslint-disable-next-line no-await-in-loop
            stream = await this.oai.chat.completions.create({
              model: this.model,
              stream: true,
              messages: [
                {
                  role: "system",
                  content: mergedInstructions,
                },
                ...prevItems,
                ...(staged.filter(
                  Boolean,
                ) as Array<ChatCompletionMessageParam>),
              ],
              reasoning_effort: reasoning,
              tools: availableTools, // Use dynamically fetched tools
            });
            break;
          } catch (error) {
            const isTimeout = error instanceof APIConnectionTimeoutError;
            // Lazily look up the APIConnectionError class at runtime to
            // accommodate the test environment's minimal OpenAI mocks which
            // do not define the class.  Falling back to `false` when the
            // export is absent ensures the check never throws.
            // eslint-disable-next-line @typescript-eslint/no-explicit-any
            const ApiConnErrCtor = (OpenAI as any).APIConnectionError as  // eslint-disable-next-line @typescript-eslint/no-explicit-any
              | (new (...args: any) => Error)
              | undefined;
            const isConnectionError = ApiConnErrCtor
              ? error instanceof ApiConnErrCtor
              : false;
            // eslint-disable-next-line @typescript-eslint/no-explicit-any
            const errCtx = error as any;
            const status =
              errCtx?.status ?? errCtx?.httpStatus ?? errCtx?.statusCode;
            const isServerError = typeof status === "number" && status >= 500;
            if (
              (isTimeout || isServerError || isConnectionError) &&
              attempt < MAX_RETRIES
            ) {
              log(
                `OpenAI request failed (attempt ${attempt}/${MAX_RETRIES}), retrying...`,
              );
              continue;
            }

            const isTooManyTokensError =
              (errCtx.param === "max_tokens" ||
                (typeof errCtx.message === "string" &&
                  /max_tokens is too large/i.test(errCtx.message))) &&
              errCtx.type === "invalid_request_error";

            if (isTooManyTokensError) {
              this.onItem({
                role: "assistant",
                content: [
                  {
                    type: "text",
                    text: "⚠️  The current request exceeds the maximum context length supported by the chosen model. Please shorten the conversation, run /clear, or switch to a model with a larger context window and try again.",
                  },
                ],
              });
              this.onLoading(false);
              return;
            }

            const isRateLimit =
              status === 429 ||
              errCtx.code === "rate_limit_exceeded" ||
              errCtx.type === "rate_limit_exceeded" ||
              /rate limit/i.test(errCtx.message ?? "");
            if (isRateLimit) {
              if (attempt < MAX_RETRIES) {
                // Exponential backoff: base wait * 2^(attempt-1), or use suggested retry time
                // if provided.
                let delayMs = RATE_LIMIT_RETRY_WAIT_MS * 2 ** (attempt - 1);

                // Parse suggested retry time from error message, e.g., "Please try again in 1.3s"
                const msg = errCtx?.message ?? "";
                const m = /(?:retry|try) again in ([\d.]+)s/i.exec(msg);
                if (m && m[1]) {
                  const suggested = parseFloat(m[1]) * 1000;
                  if (!Number.isNaN(suggested)) {
                    delayMs = suggested;
                  }
                }
                log(
                  `OpenAI rate limit exceeded (attempt ${attempt}/${MAX_RETRIES}), retrying in ${Math.round(
                    delayMs,
                  )} ms...`,
                );
                // eslint-disable-next-line no-await-in-loop
                await new Promise((resolve) => setTimeout(resolve, delayMs));
                continue;
              } else {
                // We have exhausted all retry attempts. Surface a message so the user understands
                // why the request failed and can decide how to proceed (e.g. wait and retry later
                // or switch to a different model / account).

                const errorDetails = [
                  `Status: ${status || "unknown"}`,
                  `Code: ${errCtx.code || "unknown"}`,
                  `Type: ${errCtx.type || "unknown"}`,
                  `Message: ${errCtx.message || "unknown"}`,
                ].join(", ");

                this.onItem({
                  role: "assistant",
                  content: [
                    {
                      type: "text",
                      text: `⚠️  Rate limit reached. Error details: ${errorDetails}. Please try again later.`,
                    },
                  ],
                });

                this.onLoading(false);
                return;
              }
            }

            const isClientError =
              (typeof status === "number" &&
                status >= 400 &&
                status < 500 &&
                status !== 429) ||
              errCtx.code === "invalid_request_error" ||
              errCtx.type === "invalid_request_error";
            if (isClientError) {
              this.onItem({
                role: "assistant",
                content: [
                  {
                    type: "text",
                    // Surface the request ID when it is present on the error so users
                    // can reference it when contacting support or inspecting logs.
                    text: (() => {
                      const reqId =
                        (
                          errCtx as Partial<{
                            request_id?: string;
                            requestId?: string;
                          }>
                        )?.request_id ??
                        (
                          errCtx as Partial<{
                            request_id?: string;
                            requestId?: string;
                          }>
                        )?.requestId;

                      const errorDetails = [
                        `Status: ${status || "unknown"}`,
                        `Code: ${errCtx.code || "unknown"}`,
                        `Type: ${errCtx.type || "unknown"}`,
                        `Message: ${errCtx.message || "unknown"}`,
                      ].join(", ");
                      return `⚠️  OpenAI rejected the request${
                        reqId ? ` (request ID: ${reqId})` : ""
                      }. Error details: ${errorDetails}. Please verify your settings and try again.`;
                    })(),
                  },
                ],
              });
              this.onLoading(false);
              return;
            }
            throw error;
          }
        }
        turnInput = []; // clear turn input, prepare for function call results

        // If the user requested cancellation while we were awaiting the network
        // request, abort immediately before we start handling the stream.
        if (this.canceled || this.hardAbort.signal.aborted) {
          // `stream` is defined; abort to avoid wasting tokens/server work
          try {
            stream?.controller?.abort?.();
          } catch {
            /* ignore */
          }
          this.onLoading(false);
          return;
        }

        // Keep track of the active stream so it can be aborted on demand.
        this.currentStream = stream!;

        // guard against an undefined stream before iterating
        if (!stream) {
          this.onLoading(false);
          log("AgentLoop.run(): stream is undefined");
          return;
        }

        try {
          let message:
            | Extract<ChatCompletionMessageParam, { role: "assistant" }>
            | undefined;
          // eslint-disable-next-line no-await-in-loop
          for await (const chunk of stream) {
            if (isLoggingEnabled()) {
              log(`AgentLoop.run(): completion chunk ${chunk.id}`);
            }
            const delta = chunk?.choices?.[0]?.delta;
            const content = delta?.content;
            const tool_call = delta?.tool_calls?.[0];
            if (!message) {
              message = delta as Extract<
                ChatCompletionChunk,
                { role: "assistant" }
              >;
            } else {
              if (content) {
                message.content = message.content ?? "";
                message.content += content;
              }
              if (message && !message.tool_calls && tool_call) {
                // @ts-expect-error FIXME
                message.tool_calls = [tool_call];
              } else {
                if (tool_call?.function?.name) {
                  message.tool_calls![0]!.function.name +=
                    tool_call.function.name;
                }
                if (tool_call?.function?.arguments) {
                  message.tool_calls![0]!.function.arguments +=
                    tool_call.function.arguments;
                }
              }
            }
            if (tool_call?.id) {
              // Track outstanding tool call so we can abort later if needed.
              // The item comes from the streaming response, therefore it has
              // either `id` (chat) or `call_id` (responses) – we normalise
              // by reading both.
              this.pendingAborts.add(tool_call.id);
            }
            const finish_reason = chunk?.choices?.[0]?.finish_reason;
            if (finish_reason) {
              if (thisGeneration === this.generation && !this.canceled) {
                // Process completed tool calls
                if (message?.tool_calls?.[0]) {
                  stageItem(message);
                  const results = await this.handleFunctionCall(message);
                  if (results.length > 0) {
                    // Add results to the next turn's input
                    turnInput.push(...results);
                  }
                } else if (message && Object.keys(message).length > 0) {
                  stageItem(message);
                }
              }
            }
          }
        } catch (err: unknown) {
          // Gracefully handle an abort triggered via `cancel()` so that the
          // consumer does not see an unhandled exception.
          if (err instanceof Error && err.name === "AbortError") {
            if (!this.canceled) {
              // It was aborted for some other reason; surface the error.
              throw err;
            }
            this.onLoading(false);
            return;
          }
          // Suppress internal stack on JSON parse failures
          if (err instanceof SyntaxError) {
            this.onItem({
              role: "assistant",
              content:
                "⚠️ Failed to parse streaming response (invalid JSON). Please `/clear` to reset.",
            });
            this.onLoading(false);
            return;
          }
          // Handle OpenAI API quota errors
          if (
            err instanceof Error &&
            (err as { code?: string }).code === "insufficient_quota"
          ) {
            this.onItem({
              role: "assistant",
              content:
                "⚠️ Insufficient quota. Please check your billing details and retry.",
            });
            this.onLoading(false);
            return;
          }
          throw err;
        } finally {
          this.currentStream = null;
        }

        log(
          `Turn inputs (${turnInput.length}) - ${turnInput
            .map((i) => i.role)
            .join(", ")}`,
        );
      }

      // Flush staged items if the run concluded successfully (i.e. the user did
      // not invoke cancel() or terminate() during the turn).
      const flush = () => {
        // FIXME
        // if (
        //   !this.canceled &&
        //   !this.hardAbort.signal.aborted &&
        //   thisGeneration === this.generation
        // ) {
        //   // Only emit items that weren't already delivered above
        //   for (const item of staged) {
        //     if (item) {
        //       console.log("flush", item);
        //       this.onItem(item);
        //     }
        //   }
        // }

        // At this point the turn finished without the user invoking
        // `cancel()`.  Any outstanding function‑calls must therefore have been
        // satisfied, so we can safely clear the set that tracks pending aborts
        // to avoid emitting duplicate synthetic outputs in subsequent runs.
        this.pendingAborts.clear();
        // Now emit system messages recording the per‑turn *and* cumulative
        // thinking times so UIs and tests can surface/verify them.
        // const thinkingEnd = Date.now();

        // 1) Per‑turn measurement – exact time spent between request and
        //    response for *this* command.
        // this.onItem({
        //   role: "assistant",
        //   content: [
        //     {
        //       type: "text",
        //       text: `🤔  Thinking time: ${Math.round(
        //         (thinkingEnd - thinkingStart) / 1000
        //       )} s`,
        //     },
        //   ],
        // });

        // 2) Session‑wide cumulative counter so users can track overall wait
        //    time across multiple turns.
        // this.cumulativeThinkingMs += thinkingEnd - thinkingStart;
        // this.onItem({
        //   role: "assistant",
        //   content: [
        //     {
        //       type: "text",
        //       text: `⏱  Total thinking time: ${Math.round(
        //         this.cumulativeThinkingMs / 1000
        //       )} s`,
        //     },
        //   ],
        // });

        this.onLoading(false);
      };

      // Delay flush slightly to allow a near‑simultaneous cancel() to land.
      setTimeout(flush, 30);
      // End of main logic. The corresponding catch block for the wrapper at the
      // start of this method follows next.
    } catch (err) {
      // Handle known transient network/streaming issues so they do not crash the
      // CLI. We currently match Node/undici's `ERR_STREAM_PREMATURE_CLOSE`
      // error which manifests when the HTTP/2 stream terminates unexpectedly
      // (e.g. during brief network hiccups).

      const isPrematureClose =
        err instanceof Error &&
        // eslint-disable-next-line
        ((err as any).code === "ERR_STREAM_PREMATURE_CLOSE" ||
          err.message?.includes("Premature close"));

      if (isPrematureClose) {
        try {
          this.onItem({
            role: "assistant",
            content: [
              {
                type: "text",
                text: "⚠️  Connection closed prematurely while waiting for the model. Please try again.",
              },
            ],
          });
        } catch {
          /* no‑op – emitting the error message is best‑effort */
        }
        this.onLoading(false);
        return;
      }

      // -------------------------------------------------------------------
      // Catch‑all handling for other network or server‑side issues so that
      // transient failures do not crash the CLI. We intentionally keep the
      // detection logic conservative to avoid masking programming errors. A
      // failure is treated as retry‑worthy/user‑visible when any of the
      // following apply:
      //   • the error carries a recognised Node.js network errno ‑ style code
      //     (e.g. ECONNRESET, ETIMEDOUT …)
      //   • the OpenAI SDK attached an HTTP `status` >= 500 indicating a
      //     server‑side problem.
      //   • the error is model specific and detected in stream.
      // If matched we emit a single system message to inform the user and
      // resolve gracefully so callers can choose to retry.
      // -------------------------------------------------------------------

      const NETWORK_ERRNOS = new Set([
        "ECONNRESET",
        "ECONNREFUSED",
        "EPIPE",
        "ENOTFOUND",
        "ETIMEDOUT",
        "EAI_AGAIN",
      ]);

      const isNetworkOrServerError = (() => {
        if (!err || typeof err !== "object") {
          return false;
        }
        // eslint-disable-next-line @typescript-eslint/no-explicit-any
        const e: any = err;

        // Direct instance check for connection errors thrown by the OpenAI SDK.
        // eslint-disable-next-line @typescript-eslint/no-explicit-any
        const ApiConnErrCtor = (OpenAI as any).APIConnectionError as  // eslint-disable-next-line @typescript-eslint/no-explicit-any
          | (new (...args: any) => Error)
          | undefined;
        if (ApiConnErrCtor && e instanceof ApiConnErrCtor) {
          return true;
        }

        if (typeof e.code === "string" && NETWORK_ERRNOS.has(e.code)) {
          return true;
        }

        // When the OpenAI SDK nests the underlying network failure inside the
        // `cause` property we surface it as well so callers do not see an
        // unhandled exception for errors like ENOTFOUND, ECONNRESET …
        if (
          e.cause &&
          typeof e.cause === "object" &&
          NETWORK_ERRNOS.has((e.cause as { code?: string }).code ?? "")
        ) {
          return true;
        }

        if (typeof e.status === "number" && e.status >= 500) {
          return true;
        }

        // Fallback to a heuristic string match so we still catch future SDK
        // variations without enumerating every errno.
        if (
          typeof e.message === "string" &&
          /network|socket|stream/i.test(e.message)
        ) {
          return true;
        }

        return false;
      })();

      if (isNetworkOrServerError) {
        try {
          const msgText =
            "⚠️  Network error while contacting OpenAI. Please check your connection and try again.";
          this.onItem({
            role: "assistant",
            content: [
              {
                type: "text",
                text: msgText,
              },
            ],
          });
        } catch {
          /* best‑effort */
        }
        this.onLoading(false);
        return;
      }

      const isInvalidRequestError = () => {
        if (!err || typeof err !== "object") {
          return false;
        }
        // eslint-disable-next-line @typescript-eslint/no-explicit-any
        const e: any = err;

        if (
          e.type === "invalid_request_error" &&
          e.code === "model_not_found"
        ) {
          return true;
        }

        if (
          e.cause &&
          e.cause.type === "invalid_request_error" &&
          e.cause.code === "model_not_found"
        ) {
          return true;
        }

        return false;
      };

      if (isInvalidRequestError()) {
        try {
          // Extract request ID and error details from the error object

          // eslint-disable-next-line @typescript-eslint/no-explicit-any
          const e: any = err;

          const reqId =
            e.request_id ??
            (e.cause && e.cause.request_id) ??
            (e.cause && e.cause.requestId);

          const errorDetails = [
            `Status: ${e.status || (e.cause && e.cause.status) || "unknown"}`,
            `Code: ${e.code || (e.cause && e.cause.code) || "unknown"}`,
            `Type: ${e.type || (e.cause && e.cause.type) || "unknown"}`,
            `Message: ${
              e.message || (e.cause && e.cause.message) || "unknown"
            }`,
          ].join(", ");

          const msgText = `⚠️  OpenAI rejected the request${
            reqId ? ` (request ID: ${reqId})` : ""
          }. Error details: ${errorDetails}. Please verify your settings and try again.`;

          this.onItem({
            role: "assistant",
            content: [
              {
                type: "text",
                text: msgText,
              },
            ],
          });
        } catch {
          /* best-effort */
        }
        this.onLoading(false);
        return;
      }

      // Re‑throw all other errors so upstream handlers can decide what to do.
      throw err;
    }
  }

  // we need until we can depend on streaming events
  // @ts-expect-error Why was this needed?
  private async processEventsWithoutStreaming(
    output: Array<ChatCompletionMessageParam>,
    emitItem: (item: ChatCompletionMessageParam) => void,
  ): Promise<Array<ChatCompletionMessageParam>> {
    // If the agent has been canceled we should short‑circuit immediately to
    // avoid any further processing (including potentially expensive tool
    // calls). Returning an empty array ensures the main run‑loop terminates
    // promptly.
    if (this.canceled) {
      return [];
    }
    const turnInput: Array<ChatCompletionMessageParam> = [];
    for (const item of output) {
      if (item.role === "tool") {
        if (alreadyProcessedResponses.has(item.tool_call_id)) {
          continue;
        }
        alreadyProcessedResponses.add(item.tool_call_id);
        // eslint-disable-next-line no-await-in-loop
        const result = await this.handleFunctionCall(item);
        turnInput.push(...result);
      }
      emitItem(item);
    }
    return turnInput;
  }
}

const prefix = `You are operating as and within the Codex CLI, a terminal-based agentic coding assistant built by OpenAI. It wraps OpenAI models to enable natural language interaction with a local codebase. You are expected to be precise, safe, and helpful.

You can:
- Receive user prompts, project context, and files.
- Stream responses and emit function calls (e.g., shell commands, code edits).
- Apply patches, run commands, and manage user approvals based on policy.
- Work inside a sandboxed, git-backed workspace with rollback support.
- Log telemetry so sessions can be replayed or inspected later.
- More details on your functionality are available at \`codex --help\`

The Codex CLI is open-sourced. Don't confuse yourself with the old Codex language model built by OpenAI many moons ago (this is understandably top of mind for you!). Within this context, Codex refers to the open-source agentic coding interface.

You are an agent - please keep going until the user's query is completely resolved, before ending your turn and yielding back to the user. Only terminate your turn when you are sure that the problem is solved. If you are not sure about file content or codebase structure pertaining to the user's request, use your tools to read files and gather the relevant information: do NOT guess or make up an answer.

Please resolve the user's task by editing and testing the code files in your current code execution session. You are a deployed coding agent. Your session allows for you to modify and run code. The repo(s) are already cloned in your working directory, and you must fully solve the problem for your answer to be considered correct.

You MUST adhere to the following criteria when executing the task:
- Working on the repo(s) in the current environment is allowed, even if they are proprietary.
- Analyzing code for vulnerabilities is allowed.
- Showing user code and tool call details is allowed.
- User instructions may overwrite the *CODING GUIDELINES* section in this developer message.
- Use the \`apply_patch\` shell command to edit files: {"cmd":["apply_patch","*** Begin Patch\\n*** Update File: path/to/file.py\\n@@ def example():\\n-  pass\\n+  return 123\\n*** End Patch"]}
- If completing the user's task requires writing or modifying files:
    - Your code and final answer should follow these *CODING GUIDELINES*:
        - Fix the problem at the root cause rather than applying surface-level patches, when possible.
        - Avoid unneeded complexity in your solution.
            - Ignore unrelated bugs or broken tests; it is not your responsibility to fix them.
        - Update documentation as necessary.
        - Keep changes consistent with the style of the existing codebase. Changes should be minimal and focused on the task.
            - Use \`git log\` and \`git blame\` to search the history of the codebase if additional context is required; internet access is disabled.
        - NEVER add copyright or license headers unless specifically requested.
        - You do not need to \`git commit\` your changes; this will be done automatically for you.
        - If there is a .pre-commit-config.yaml, use \`pre-commit run --files ...\` to check that your changes pass the pre-commit checks. However, do not fix pre-existing errors on lines you didn't touch.
            - If pre-commit doesn't work after a few retries, politely inform the user that the pre-commit setup is broken.
        - Once you finish coding, you must
            - Check \`git status\` to sanity check your changes; revert any scratch files or changes.
            - Remove all inline comments you added as much as possible, even if they look normal. Check using \`git diff\`. Inline comments must be generally avoided, unless active maintainers of the repo, after long careful study of the code and the issue, will still misinterpret the code without the comments.
            - Check if you accidentally add copyright or license headers. If so, remove them.
            - Try to run pre-commit if it is available.
            - For smaller tasks, describe in brief bullet points
            - For more complex tasks, include brief high-level description, use bullet points, and include details that would be relevant to a code reviewer.
- If completing the user's task DOES NOT require writing or modifying files (e.g., the user asks a question about the code base):
    - Respond in a friendly tune as a remote teammate, who is knowledgeable, capable and eager to help with coding.
- When your task involves writing or modifying files:
    - Do NOT tell the user to "save the file" or "copy the code into a file" if you already created or modified the file using \`apply_patch\`. Instead, reference the file as already saved.
    - Do NOT show the full contents of large files you have already written, unless the user explicitly asks for them.`;<|MERGE_RESOLUTION|>--- conflicted
+++ resolved
@@ -1,5 +1,7 @@
 import type { ReviewDecision } from "./review.js";
 import type { ApplyPatchCommand, ApprovalPolicy } from "../../approvals.js";
+import type { AppConfig, McpServerConfig } from "../config.js"; // Added McpServerConfig
+import { McpClient } from "../mcp-client.js"; // Added McpClient
 import type { AppConfig, McpServerConfig } from "../config.js"; // Added McpServerConfig
 import { McpClient } from "../mcp-client.js"; // Added McpClient
 import type {
@@ -51,6 +53,7 @@
     command: Array<string>,
     applyPatch: ApplyPatchCommand | undefined,
   ) => Promise<CommandConfirmation>;
+  mcpServers?: McpServerConfig[]; // Added for MCP integration
   mcpServers?: McpServerConfig[]; // Added for MCP integration
 };
 
@@ -103,6 +106,8 @@
   private onReset: () => void;
   private mcpClients: Map<string, McpClient> = new Map(); // Added for MCP clients
   private mcpServers?: McpServerConfig[]; // Added to store mcpServers from params
+  private mcpClients: Map<string, McpClient> = new Map(); // Added for MCP clients
+  private mcpServers?: McpServerConfig[]; // Added to store mcpServers from params
 
   /**
    * Abort the ongoing request/stream, if any. This allows callers (typically
@@ -213,6 +218,8 @@
     onReset,
     mcpServers, // Added for MCP integration
   }: AgentLoopParams & { config?: AppConfig; mcpServers?: McpServerConfig[] }) { // Added mcpServers to params type
+    mcpServers, // Added for MCP integration
+  }: AgentLoopParams & { config?: AppConfig; mcpServers?: McpServerConfig[] }) { // Added mcpServers to params type
     this.model = model;
     this.instructions = instructions;
     this.approvalPolicy = approvalPolicy;
@@ -232,6 +239,7 @@
     this.onLoading = onLoading;
     this.getCommandConfirmation = getCommandConfirmation;
     this.onReset = onReset;
+    this.mcpServers = mcpServers || []; // Store MCP servers from parameters
     this.mcpServers = mcpServers || []; // Store MCP servers from parameters
     this.sessionId = getSessionId() || randomUUID().replaceAll("-", "");
     // Configure OpenAI client with optional timeout (ms) from environment
@@ -284,17 +292,11 @@
       try {
         log(`[AgentLoop] Creating MCP client for ${serverConfig.name} (${serverConfig.url})`);
         const client = new McpClient(serverConfig);
-<<<<<<< HEAD
         // Connection is now lazy, happens on first actual use or explicit connect call.
         // We can still attempt a connect here to surface issues early.
         await client.connect();
         this.mcpClients.set(serverConfig.name, client);
         log(`[AgentLoop] MCP client for ${serverConfig.name} initialized (will connect on first use or if already connected).`);
-=======
-        await client.connect(); // Assuming connect handles initialization
-        this.mcpClients.set(serverConfig.name, client);
-        log(`[AgentLoop] MCP client for ${serverConfig.name} connected successfully.`);
->>>>>>> 7337641d
       } catch (error: any) {
         log(`[AgentLoop] Failed to connect to MCP server ${serverConfig.name}: ${error.message}`);
       }
@@ -331,17 +333,10 @@
 
     const mcpToolsPromises: Promise<OpenAI.Chat.Completions.ChatCompletionTool[]>[] = [];
     for (const [serverName, client] of this.mcpClients.entries()) {
-<<<<<<< HEAD
       if (client.getIsConnected()) { // Check if connected before listing tools
         mcpToolsPromises.push(
           client.listTools().then(tools =>
             tools.map((tool): OpenAI.Chat.Completions.ChatCompletionTool => ({
-=======
-      if (client.getIsConnected()) {
-        mcpToolsPromises.push(
-          client.listTools().then(tools => 
-            tools.map(tool => ({
->>>>>>> 7337641d
               type: "function",
               function: {
                 name: `mcp_${serverName}_${tool.name}`,
@@ -354,11 +349,8 @@
             return []; 
           })
         );
-<<<<<<< HEAD
       } else {
         log(`[AgentLoop] MCP client ${serverName} is not connected. Skipping tool listing.`);
-=======
->>>>>>> 7337641d
       }
     }
     
@@ -477,16 +469,11 @@
     // used to tell model to stop if needed
     const additionalItems: Array<ChatCompletionMessageParam> = [];
 
-<<<<<<< HEAD
-=======
-    // TODO: allow arbitrary function calls (beyond shell/container.exec)
->>>>>>> 7337641d
     if (name?.startsWith("mcp_")) {
       const parts = name.split("_");
       // Example: mcp_MyServer_toolName -> serverName = "MyServer", actualToolName = "toolName"
       // If tool names can have underscores: mcp_MyServer_tool_name_part2 -> serverName = "MyServer", actualToolName = "tool_name_part2"
       const serverName = parts[1];
-<<<<<<< HEAD
       if (serverName) {
         const actualToolName = parts.slice(2).join("_");
         const client = this.mcpClients.get(serverName);
@@ -509,25 +496,6 @@
       } else {
         log(`[AgentLoop] Could not determine server name from MCP tool name: ${name}.`);
         outputItem.content = JSON.stringify({ error: `Invalid MCP tool name format: ${name}. Could not extract server name.` });
-=======
-      const actualToolName = parts.slice(2).join("_");
-      const client = this.mcpClients.get(serverName);
-
-      if (client && client.getIsConnected()) {
-        try {
-          log(`[AgentLoop] Calling MCP tool: ${serverName}.${actualToolName} with args: ${JSON.stringify(args)}`);
-          const result = await client.callTool(actualToolName, args);
-          // Assuming result is JSON serializable or a string
-          outputItem.content = typeof result === 'string' ? result : JSON.stringify(result);
-          log(`[AgentLoop] MCP tool ${serverName}.${actualToolName} executed. Result (first 100 chars): ${outputItem.content.substring(0,100)}`);
-        } catch (error: any) {
-          log(`[AgentLoop] Error calling MCP tool ${serverName}.${actualToolName}: ${error.message}`);
-          outputItem.content = JSON.stringify({ error: `Failed to call MCP tool ${name}: ${error.message}` });
-        }
-      } else {
-        log(`[AgentLoop] MCP client ${serverName} not found or not connected for tool ${name}.`);
-        outputItem.content = JSON.stringify({ error: `MCP client ${serverName} not found or not connected.` });
->>>>>>> 7337641d
       }
     } else if (name === "container.exec" || name === "shell") {
       const {
@@ -550,7 +518,13 @@
       const toolNameToLog = name || "undefined_tool_name";
       outputItem.content = `Unknown or unhandled tool: ${toolNameToLog}`;
       log(`[AgentLoop] Unknown or unhandled tool called: ${toolNameToLog}`);
-    }
+    } else {
+      // Handle cases where 'name' might be undefined or not match known patterns
+      const toolNameToLog = name || "undefined_tool_name";
+      outputItem.content = `Unknown or unhandled tool: ${toolNameToLog}`;
+      log(`[AgentLoop] Unknown or unhandled tool called: ${toolNameToLog}`);
+    }
+
 
 
     return [outputItem, ...additionalItems];
@@ -692,6 +666,11 @@
               log(`[AgentLoop] Tools provided to LLM: ${JSON.stringify(availableTools.map(t => t.function?.name ?? "unknown_tool_shape"))}`);
             }
             // eslint-disable-next-line no-await-in-loop
+            const availableTools = await this.getAvailableTools();
+            if (isLoggingEnabled()) {
+              log(`[AgentLoop] Tools provided to LLM: ${JSON.stringify(availableTools.map(t => t.function?.name ?? "unknown_tool_shape"))}`);
+            }
+            // eslint-disable-next-line no-await-in-loop
             stream = await this.oai.chat.completions.create({
               model: this.model,
               stream: true,
@@ -706,6 +685,7 @@
                 ) as Array<ChatCompletionMessageParam>),
               ],
               reasoning_effort: reasoning,
+              tools: availableTools, // Use dynamically fetched tools
               tools: availableTools, // Use dynamically fetched tools
             });
             break;
