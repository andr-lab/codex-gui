--- conflicted
+++ resolved
@@ -830,14 +830,20 @@
 // Helper for command simulation that does NOT require confirmation (Full-Auto)
 async function simulateAgentSuggestsCommandWithoutConfirmation(command: string[]) {
     if (!mockAppProps) {
+    if (!mockAppProps) {
         throw new Error('simulateAgentSuggestsCommandWithoutConfirmation: mockAppProps is undefined. Ensure runCli() was called and App mock is set up.');
     }
     // Prioritize the direct approvalPolicy prop, then fallback to config.
     const approvalPolicy = mockAppProps.approvalPolicy || mockAppProps.config?.approvalMode;
 
     if (!mockAppProps.config) { // Still need config for other parts of handleExecCommand
+    // Prioritize the direct approvalPolicy prop, then fallback to config.
+    const approvalPolicy = mockAppProps.approvalPolicy || mockAppProps.config?.approvalMode;
+
+    if (!mockAppProps.config) { // Still need config for other parts of handleExecCommand
         throw new Error('simulateAgentSuggestsCommandWithoutConfirmation: mockAppProps.config is undefined.');
     }
+
 
     if (approvalPolicy === 'full-auto') {
         // Directly execute, no confirmation call involved from the agent's perspective.
@@ -1073,9 +1079,35 @@
 let mockAppProps: any;
 // Mock a function that would be called by App to get user confirmation
 let mockUserConfirmationGetter = vi.fn(async (prompt: string) => true);
+let mockUserConfirmationGetter = vi.fn(async (prompt: string) => true);
 
 vi.mock('../src/app', () => ({
   default: (props: any) => {
+    mockAppProps = { ...props }; // Capture a copy of props
+
+    // Logic to correctly mock getCommandConfirmation on mockAppProps
+    if (Object.prototype.hasOwnProperty.call(props, 'getCommandConfirmation') && typeof props.getCommandConfirmation === 'function') {
+      // If App is receiving getCommandConfirmation, set it up on mockAppProps
+      // so test helpers can use it. This mockAppProps.getCommandConfirmation
+      // will delegate to the global mockUserConfirmationGetter.
+      mockAppProps.getCommandConfirmation = async (commandInfo: any) => {
+        // Ensure mockUserConfirmationGetter is defined before calling
+        if (typeof mockUserConfirmationGetter !== 'function') {
+          throw new Error('mockUserConfirmationGetter is not a function. Ensure it is initialized globally in e2e.test.ts.');
+        }
+        return mockUserConfirmationGetter(JSON.stringify(commandInfo));
+      };
+    } else {
+      // If App is NOT receiving getCommandConfirmation (e.g. in certain modes),
+      // then mockAppProps.getCommandConfirmation should be undefined or a specific mock
+      // indicating it's not available. For tests that expect it to be undefined, this is fine.
+      // For tests that *conditionally* expect it, they should check mockAppProps.config.approvalMode etc.
+      // Let's ensure it's explicitly undefined on mockAppProps if not passed to App.
+      if (mockAppProps) { // ensure mockAppProps itself is defined
+        mockAppProps.getCommandConfirmation = undefined;
+      }
+    }
+    return null; // App mock renders nothing
     mockAppProps = { ...props }; // Capture a copy of props
 
     // Logic to correctly mock getCommandConfirmation on mockAppProps
@@ -1246,45 +1278,21 @@
 
     await runCli(['--quiet', 'generate a random number']);
     // mockAppProps will be undefined in quiet mode as App might not render fully or at all.
+    // mockAppProps will be undefined in quiet mode as App might not render fully or at all.
     // Check that the quiet flag is passed to App component props correctly.
     // The prop name in App might be `quiet`, `isQuietMode`, or `nonInteractive`.
     // Based on meow flags, `quiet` is likely.
     // expect(mockAppProps.quiet).toBe(true); // Cannot check this if App doesn't render
+    // expect(mockAppProps.quiet).toBe(true); // Cannot check this if App doesn't render
     // It should also be reflected in the config object passed to App
     // expect(mockAppProps.config.quiet).toBe(true); // Cannot check this if App doesn't render
 
-<<<<<<< HEAD
     // In quiet mode with suggest policy, if the AI suggests a command, 
     // cli.tsx's runQuietMode uses a getCommandConfirmation that returns NO_CONTINUE.
     // This test verifies that this internal handling prevents interactive prompts and execution.
     // The "Network error" in stdout indicates agent.run() tried an API call and returned.
     // If it hadn't returned, runCli() would hang.
     const { stdout } = await runCli(['--quiet', 'generate a random number']);
-=======
-
-    // Simulate agent suggesting a command.
-    // In 'suggest' mode, even if quiet, the confirmation flow is initiated.
-    // The actual getCommandConfirmation (from cli.tsx) should auto-reject or similar.
-    // Our mockUserConfirmationGetter (simulating UI prompt) should not be called.
-    try {
-      await simulateAgentSuggestsCommandRequiringConfirmation(['echo', 'quiet output']);
-    } catch (e: any) {
-      // We expect this to throw "Command not confirmed by user" because
-      // mockUserConfirmationGetter (if called by a misconfigured test) would resolve true by default.
-      // However, the goal is that getCommandConfirmation in cli.tsx handles quiet mode
-      // by NOT calling the interactive prompt (which mockUserConfirmationGetter simulates).
-      // So, if getCommandConfirmation in cli.tsx is correctly implemented for quiet mode,
-      // it should effectively lead to a "no" or "non-interactive abort" before our mockUserConfirmationGetter is hit.
-      // The `simulateAgentSuggestsCommandRequiringConfirmation` calls `mockAppProps.getCommandConfirmation`.
-      // The `getCommandConfirmation` on `mockAppProps` is our special mock from `beforeEach` that calls `mockUserConfirmationGetter`.
-      // So, if the CLI's own `getCommandConfirmation` (passed to App) correctly handles quiet mode by *not* prompting,
-      // then our `mockUserConfirmationGetter` should not be called.
-      // The error "Command not confirmed by user" would arise if the App's getCommandConfirmation *did* call our mockUserConfirmationGetter,
-      // and mockUserConfirmationGetter returned false.
-      // This needs careful thought on how cli.tsx's getCommandConfirmation behaves.
-      // For this test, the primary check is that the *interactive* part (mockUserConfirmationGetter) is skipped.
-    }
->>>>>>> 8ff7094b
     
     // Check if the agent's attempt to call OpenAI (via WireMock) resulted in the known "Network error".
     // This helps confirm the test is running under the same conditions as observed in logs.
@@ -1328,7 +1336,6 @@
   });
 
   it('should operate in quiet mode and not trigger interactive confirmation flow for suggest policy', async () => {
-<<<<<<< HEAD
     // The global config mock defaults to approvalMode: 'suggest' (from getBaseMockedConfigForTests)
     // The --quiet flag should ensure that even if the AI suggests a command,
     // the internal non-interactive NO_CONTINUE prevents any interactive confirmation or execution.
@@ -1336,24 +1343,6 @@
     
     // As with the previous test, check for the network error to confirm context.
     expect(stdout).toContain("Network error while contacting OpenAI");
-=======
-    // The global config mock defaults to approvalMode: 'suggest' 
-    // (or undefined, which cli.tsx might interpret as 'suggest')
-    // The --quiet flag should prevent interactive prompts for this 'suggest' policy.
-    await runCli(['--quiet', 'generate a random number in quiet mode']); 
-    // mockAppProps will be undefined in quiet mode as App might not render fully or at all.
-    // Check that the quiet flag is passed to App component props correctly.
-    // expect(mockAppProps.quiet).toBe(true);  // Cannot check this if App doesn't render
-    // The resolved config passed to App should also reflect the quiet status.
-    // expect(mockAppProps.config.quiet).toBe(true); // Cannot check this if App doesn't render
-
-    // In quiet mode with a 'suggest' policy, if the App's internal agent logic
-    // were to suggest a command, it should not call `this.props.getCommandConfirmation()`
-    // because that function (as per our App mock in beforeEach) leads to `mockUserConfirmationGetter`.
-    // The `runCli` call itself has completed. If any suggestions were made and confirmations
-    // attempted *during* that `App` run, they should have been suppressed before reaching
-    // the point of calling our `mockUserConfirmationGetter`.
->>>>>>> 8ff7094b
     expect(mockUserConfirmationGetter).not.toHaveBeenCalled();
     
     // Consequently, no command should have been executed if it would have required confirmation.
@@ -1591,6 +1580,35 @@
       mockMcpInstances[config.name] = instance; // mockMcpInstances is global
       return instance as any; // Cast to any or the actual client type if available
     });
+
+    // Reset global MCP function mocks to a clean state for each test
+    mockMcpClientConnect.mockReset().mockResolvedValue(undefined);
+    mockMcpClientDisconnect.mockReset().mockResolvedValue(undefined);
+    mockMcpClientGetIsConnected.mockReset().mockReturnValue(true); // Default to connected
+    mockMcpClientListTools.mockReset().mockResolvedValue([]); // Default to no tools
+    mockMcpClientCallTool.mockReset().mockResolvedValue({ result: 'default mcp tool success' });
+
+    // Clear the instance and config trackers for safety.
+    Object.keys(mockMcpInstances).forEach(key => delete mockMcpInstances[key]);
+    Object.keys(mockMcpClientConfigs).forEach(key => delete mockMcpClientConfigs[key]);
+
+    // Re-establish the McpClient mock implementation
+    const McpClientModule = await import('../src/utils/mcp-client.ts');
+    const MockedMcpClient = McpClientModule.McpClient as vi.MockedFunction<typeof McpClientModule.McpClient>;
+
+    MockedMcpClient.mockImplementation((config: { name: string; url: string }) => {
+      mockMcpClientConfigs[config.name] = config; // mockMcpClientConfigs is global
+      const instance = {
+        serverName: config.name,
+        connect: mockMcpClientConnect,
+        disconnect: mockMcpClientDisconnect,
+        getIsConnected: mockMcpClientGetIsConnected,
+        listTools: mockMcpClientListTools,
+        callTool: mockMcpClientCallTool,
+      };
+      mockMcpInstances[config.name] = instance; // mockMcpInstances is global
+      return instance as any; // Cast to any or the actual client type if available
+    });
   });
 
   describe('AI Provider API Errors', () => {
@@ -1991,10 +2009,7 @@
     });
     // The vi.mock for parse-apply-patch.ts is hoisted to the top level and should not be here.
     // It was already using the global mockApplyPatch.
-<<<<<<< HEAD
   }); // Closes beforeEach for File System Interactions
-=======
->>>>>>> 8ff7094b
 
   it('should create a new file when a patch is applied for a non-existent file', async () => {
     const fsMock = vi.mocked(await import('fs'));
